--- conflicted
+++ resolved
@@ -33,25 +33,17 @@
             {'X': X, 'y': y},
             {'concat': concat_1}
         ),
-<<<<<<< HEAD
-        HandlingDescriptor.from_classes(Stage.FIT, block_handler_cls=CPUBlockHandler),
-=======
-        stage=Stage.FIT,
->>>>>>> c4c2e6de
-        inputs=['X', 'y'],
-        outputs=['concat'],
-        **ex_kw
-    )
-    transform_executor = executor(
-        b.build(
-            {'X': X, 'y': y},
-            {'concat': concat_1}
-        ),
-<<<<<<< HEAD
-        HandlingDescriptor.from_classes(Stage.TRANSFORM, block_handler_cls=CPUBlockHandler),
-=======
-        stage=Stage.TRANSFORM,
->>>>>>> c4c2e6de
+        stage=Stage.FIT,
+        inputs=['X', 'y'],
+        outputs=['concat'],
+        **ex_kw
+    )
+    transform_executor = executor(
+        b.build(
+            {'X': X, 'y': y},
+            {'concat': concat_1}
+        ),
+        stage=Stage.TRANSFORM,
         inputs=['X'],
         outputs=['concat'],
         **ex_kw
@@ -70,25 +62,17 @@
             {'X': X, 'y': y},
             {'concat': concat_1}
         ),
-<<<<<<< HEAD
-        HandlingDescriptor.from_classes(Stage.FIT, block_handler_cls=GPUBlockHandler),
-=======
-        stage=Stage.FIT,
->>>>>>> c4c2e6de
-        inputs=['X', 'y'],
-        outputs=['concat'],
-        **ex_kw
-    )
-    transform_executor = executor(
-        b.build(
-            {'X': X, 'y': y},
-            {'concat': concat_1}
-        ),
-<<<<<<< HEAD
-        HandlingDescriptor.from_classes(Stage.TRANSFORM, block_handler_cls=GPUBlockHandler),
-=======
-        stage=Stage.TRANSFORM,
->>>>>>> c4c2e6de
+        stage=Stage.FIT,
+        inputs=['X', 'y'],
+        outputs=['concat'],
+        **ex_kw
+    )
+    transform_executor = executor(
+        b.build(
+            {'X': X, 'y': y},
+            {'concat': concat_1}
+        ),
+        stage=Stage.TRANSFORM,
         inputs=['X'],
         outputs=['concat'],
         **ex_kw
@@ -102,10 +86,10 @@
 
     all_X, all_y = make_moons(n_samples=1000000, noise=0.5, random_state=42)
     train_X, test_X, train_y, test_y = train_test_split(all_X, all_y, test_size=0.2, random_state=42)
-    fit_executor({'X': train_X, 'y': train_y})
-    print("Fit successful")
-    transform_executor({'X': train_X})
-    transform_executor({'X': test_X})
+    fit_executor({'X': CPUData(train_X), 'y': CPUData(train_y)})
+    print("Fit successful")
+    transform_executor({'X': CPUData(train_X)})
+    transform_executor({'X': CPUData(test_X)})
 
 
 def run_gpu():
@@ -114,10 +98,10 @@
 
     all_X, all_y = make_moons(n_samples=1000000, noise=0.5, random_state=42)
     train_X, test_X, train_y, test_y = train_test_split(all_X, all_y, test_size=0.2, random_state=42)
-    fit_executor({'X': train_X, 'y': train_y})
-    print("Fit successful")
-    transform_executor({'X': train_X})
-    transform_executor({'X': test_X})
+    fit_result = fit_executor({'X': GPUData(train_X), 'y': GPUData(train_y)})
+    print("Fit successful")
+    transform_executor({'X': GPUData(train_X)})
+    transform_executor({'X': GPUData(test_X)})
 
 
 def make_deep_forest_functional_advanced_cpu(executor, **ex_kw):
@@ -143,11 +127,7 @@
             {'X': X, 'y': y},
             {'probas': average_3, 'rf_1_roc-auc': rf_1_roc_auc, 'roc-auc': roc_auc}
         ),
-<<<<<<< HEAD
-        HandlingDescriptor.from_classes(Stage.FIT, block_handler_cls=CPUBlockHandler),
-=======
-        stage=Stage.FIT,
->>>>>>> c4c2e6de
+        stage=Stage.FIT,
         inputs=['X', 'y'],
         outputs=['probas', 'rf_1_roc-auc', 'roc-auc'],
         **ex_kw
@@ -157,11 +137,7 @@
             {'X': X, 'y': y},
             {'probas': average_3, 'labels': argmax_3}
         ),
-<<<<<<< HEAD
-        HandlingDescriptor.from_classes(Stage.TRANSFORM, block_handler_cls=CPUBlockHandler),
-=======
-        stage=Stage.TRANSFORM,
->>>>>>> c4c2e6de
+        stage=Stage.TRANSFORM,
         inputs=['X'],
         outputs=['probas', 'labels'],
         **ex_kw
@@ -198,11 +174,7 @@
             {'X': X, 'y': y},
             {'probas': average_3, 'rf_1_roc-auc': rf_1_roc_auc, 'roc-auc': roc_auc}
         ),
-<<<<<<< HEAD
-        HandlingDescriptor.from_classes(Stage.FIT, block_handler_cls=GPUBlockHandler),
-=======
-        stage=Stage.FIT,
->>>>>>> c4c2e6de
+        stage=Stage.FIT,
         inputs=['X', 'y'],
         outputs=['probas', 'rf_1_roc-auc', 'roc-auc'],
         **ex_kw
@@ -212,11 +184,7 @@
             {'X': X, 'y': y},
             {'probas': average_3, 'labels': argmax_3}
         ),
-<<<<<<< HEAD
-        HandlingDescriptor.from_classes(Stage.TRANSFORM, block_handler_cls=GPUBlockHandler),
-=======
-        stage=Stage.TRANSFORM,
->>>>>>> c4c2e6de
+        stage=Stage.TRANSFORM,
         inputs=['X'],
         outputs=['probas', 'labels'],
         **ex_kw
