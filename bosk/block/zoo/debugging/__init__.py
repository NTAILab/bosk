--- conflicted
+++ resolved
@@ -1,14 +1,7 @@
-<<<<<<< HEAD
-from .lambda_block import FitLambdaBlock
-
-__all__ = [
-    "FitLambdaBlock",
-=======
 from .lambda_block import FitLambdaBlock, TransformLambdaBlock
 
 
 __all__ = [
     'FitLambdaBlock',
     'TransformLambdaBlock'
->>>>>>> 733741d9
 ]